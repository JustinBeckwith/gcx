import * as assert from 'assert';
import * as fs from 'fs';
import * as nock from 'nock';
import * as path from 'path';
import * as proxyquire from 'proxyquire';
import * as util from 'util';

import * as gcx from '../src';

// tslint:disable-next-line variable-name
const Zip = require('node-stream-zip');

nock.disableNetConnect();
nock.emitter.on('no match', (request) => {
  console.error(`No match for request:`);
  console.error(request);
});

const unlink = util.promisify(fs.unlink);

const name = '🦄';
const targetDir = path.resolve('test/fixtures/');
const gcloudignore = path.resolve('test/fixtures/.gcloudignore');

const gcxp = proxyquire('../src/index', {
  'google-auth-library': {
    GoogleAuth: class {
      async getProjectId() {
        return 'el-gato';
      }
      async getClient() {
        return class {
          async request() {
            return {};
          }
        };
      }
    }
  }
});

describe('validation', () => {
  it('should throw if a name is not provided', () => {
    assert.rejects(gcx.deploy({} as gcx.DeployerOptions));
  });

  it('should throw if multiple triggers are provided', () => {
    assert.rejects(
        gcx.deploy({name, triggerBucket: 'bukkit', triggerTopic: 'toppi'}));
  });
});

describe('ignore rules', () => {
  it('should return 0 rules if no .gcloudignore is availabe', async () => {
    const deployer = new gcx.Deployer({name});
    const rules = await deployer._getIgnoreRules();
    assert.deepStrictEqual(rules, []);
  });

  it('should return expected rules if .gcloudignore is availabe', async () => {
    const expected =
        ['.gcloudignore', '.git', '.gitignore', 'node_modules', 'test/'];
    await new Promise((resolve, reject) => {
      fs.createReadStream(gcloudignore)
          .pipe(fs.createWriteStream('.gcloudignore'))
          .on('close', resolve)
          .on('error', reject);
    });
    const deployer = new gcx.Deployer({name});
    const rules = await deployer._getIgnoreRules();
    await unlink('.gcloudignore');
    assert.deepStrictEqual(rules, expected);
  });
});

describe('pack & upload', () => {
  let zipFile: string;

  it('should pack all of the files in the target dir', async () => {
    const deployer = new gcx.Deployer({name, targetDir});
    zipFile = await deployer._pack();
    const zip = new Zip({file: zipFile, storeEntries: true});
    await new Promise((resolve, reject) => {
      zip.on('error', reject).on('ready', () => {
        const files = Object.keys(zip.entries());
        assert.strictEqual(files.length, 2);
<<<<<<< HEAD
        assert.deepStrictEqual(
            files.sort(), ['index.js', 'package.json'].sort());
=======
        assert.deepStrictEqual(files.sort(), ['index.js', 'package.json']);
>>>>>>> a141159b
        zip.close();
        resolve();
      });
    });
  });

  it('should PUT the file to Google Cloud Storage', async () => {
    const deployer = new gcx.Deployer({name, targetDir});
    const scope = mockUpload();
    await deployer._upload(zipFile, 'https://fake.local');
    scope.done();
  });
});

describe('cloud functions api', () => {
  it('should check to see if the function exists', async () => {
    const scopes = [mockExists()];
    const deployer = new gcxp.Deployer({name});
    const fullName = `projects/el-gato/locations/us-central1/functions/${name}`;
    const exists = await deployer._exists(fullName);
    assert.strictEqual(exists, true);
    scopes.forEach(s => s.done());
  });
});

describe('end to end', () => {
  it('should deploy end to end', async () => {
    const scopes = [mockUploadUrl(), mockUpload(), mockDeploy(), mockPoll()];
    const projectId = 'el-gato';
    const deployer = new gcxp.Deployer({name, targetDir, projectId});
    await deployer.deploy();
    scopes.forEach(s => s.done());
  });

  it('should call end to end', async () => {
    const scopes =
        [mockUploadUrl(), mockUpload(), mockDeploy(), mockPoll(), mockCall()];
    const c = new gcx.Caller();
    const res = await c.call(name);
    assert.strictEqual(res.data.result, '{ "data": 42 }');
    scopes.forEach(s => s.done());
  });
});

function mockUpload() {
  return nock('https://fake.local', {
           reqheaders: {
             'Content-Type': 'application/zip',
             'x-goog-content-length-range': '0,104857600'
           }
         })
      .put('/')
      .reply(200);
}

function mockUploadUrl() {
  return nock('https://cloudfunctions.googleapis.com')
      .post(
          '/v1/projects/el-gato/locations/us-central1/functions:generateUploadUrl')
      .reply(200, {uploadUrl: 'https://fake.local'});
}

function mockDeploy() {
  return nock('https://cloudfunctions.googleapis.com')
      .post('/v1/projects/el-gato/locations/us-central1/functions')
      .reply(200, {name: 'not-a-real-operation'});
}

function mockPoll() {
  return nock('https://cloudfunctions.googleapis.com')
      .get('/v1/not-a-real-operation')
      .reply(200, {done: true});
}

function mockExists() {
  return nock('https://cloudfunctions.googleapis.com')
      .get('/v1/projects/el-gato/locations/us-central1/functions/%F0%9F%A6%84')
      .reply(200);
}

/**
 * @see https://cloud.google.com/functions/docs/reference/rest/v1/projects.locations.functions/call
 */
function mockCall() {
  return nock('https://cloudfunctions.googleapis.com')
      .get(
          '/v1/projects/el-gato/locations/us-central1/functions/%F0%9F%A6%84:call?alt=json')
      .reply(200, {
        executionId: 'my-execution-id',
        result: '{ "data": 42 }',
        error: null
      });
}<|MERGE_RESOLUTION|>--- conflicted
+++ resolved
@@ -84,12 +84,8 @@
       zip.on('error', reject).on('ready', () => {
         const files = Object.keys(zip.entries());
         assert.strictEqual(files.length, 2);
-<<<<<<< HEAD
         assert.deepStrictEqual(
             files.sort(), ['index.js', 'package.json'].sort());
-=======
-        assert.deepStrictEqual(files.sort(), ['index.js', 'package.json']);
->>>>>>> a141159b
         zip.close();
         resolve();
       });
